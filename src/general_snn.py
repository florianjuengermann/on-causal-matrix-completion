import numpy as np
import src.anchor_matrix as anchor_matrix
from src.estimators import SNNEstimator, BaseEstimator


<<<<<<< HEAD
def general_snn_ij(D, Y, i, j, num_estimates, biclique_search, estimator: BaseEstimator):
    estimates = []
    while len(estimates) < num_estimates:
        ind_row, ind_col = anchor_matrix.anchor_sub_matrix(
            D, i, j, biclique_search=biclique_search)
        x, q = Y[ind_row, j], Y[i, ind_col]
        S = Y[np.ix_(ind_row, ind_col)]  # create submatrix
        est = estimator.predict(S, x, q, ind_row, ind_col)
        estimates.append(est)
    return np.mean(estimates)
=======
def general_snn_ij(D, Y, i, j, num_estimates, biclique_search, estimator: BaseEstimator, multiest = []):
    if len(multiest) == 0:
        estimates = []
        while len(estimates) < num_estimates:
            ind_row, ind_col = anchor_matrix.anchor_sub_matrix(
                D, i, j, biclique_search=biclique_search)
            x, q = Y[ind_row, j], Y[i, ind_col]
            S = Y[np.ix_(ind_row, ind_col)]  # create submatrix
            est = estimator.predict(S, x, q)
            estimates.append(est)
        return np.mean(estimates)
    
    else:
        estimates = {}
        
        for est in multiest:
            estimates[est.__name__] = []
        
        c = 0
        while c < num_estimates:
            ind_row, ind_col = anchor_matrix.anchor_sub_matrix(
                D, i, j, biclique_search=biclique_search)
            x, q = Y[ind_row, j], Y[i, ind_col]
            S = Y[np.ix_(ind_row, ind_col)]  # create submatrix
            for est in multiest:
                pred = est.predict(S, x, q)
                estimates[est.__name__].append(pred)
            c += 1
        
        for est in multiest:
            estimates[est.__name__] = np.mean(estimates[est.__name__])
        
        return estimates
>>>>>>> 253f5d8b


def general_snn(
    D,
    Y,
    biclique_search=anchor_matrix.biclique_find,
    estimator=SNNEstimator(),
    multiest = [],
    num_estimates=1,
    min_val=None,
    max_val=None,
    print_progress=False,
):
    '''
    D: boolean matrix (shape (N, M)), True if value Y[i,j] is observed
    Y: float matrix (shape (N, M))
    '''
    if len(multiest) == 0:
        A = Y.copy()
        for i in range(A.shape[0]):
            if print_progress:
                print("\r", f'{i}/{A.shape[0]}', end="")
            for j in range(A.shape[1]):
                if not D[i, j]:
                    A[i, j] = general_snn_ij(
                        D, Y, i, j, num_estimates, biclique_search, estimator, multiest)
        if print_progress:
<<<<<<< HEAD
            print("\r", f'{i+1}/{A.shape[0]}', end="")
        for j in range(A.shape[1]):
            if not D[i, j]:
                A[i, j] = general_snn_ij(
                    D, Y, i, j, num_estimates, biclique_search, estimator)
    if print_progress:
        print()
=======
            print()

        # clipping
        if min_val is not None:
            A[A < min_val] = min_val
        if max_val is not None:
            A[A > max_val] = max_val
        return A
    
    else:
        A = {}
        
        for est in multiest:
            A[est.__name__] = Y.copy()
        
        for i in range(Y.shape[0]):
            if print_progress:
                print("\r", f'{i}/{Y.shape[0]}', end="")
            for j in range(Y.shape[1]):
                if not D[i, j]:
                    results = general_snn_ij(
                        D, Y, i, j, num_estimates, biclique_search, estimator, multiest)
                    for est in multiest:
                        A[est.__name__][i,j] = results[est.__name__]
        if print_progress:
            print()

        # clipping
        for est in multiest:
            if min_val is not None:
                A[est.__name__][A[est.__name__] < min_val] = min_val
            if max_val is not None:
                A[est.__name__][A[est.__name__] > max_val] = max_val
        return A
>>>>>>> 253f5d8b

<|MERGE_RESOLUTION|>--- conflicted
+++ resolved
@@ -1,62 +1,62 @@
 import numpy as np
+from typing import List
 import src.anchor_matrix as anchor_matrix
 from src.estimators import SNNEstimator, BaseEstimator
 
 
-<<<<<<< HEAD
-def general_snn_ij(D, Y, i, j, num_estimates, biclique_search, estimator: BaseEstimator):
-    estimates = []
-    while len(estimates) < num_estimates:
+def general_snn_multi_est_ij(D, Y, i, j, num_estimates,
+                             biclique_search, estimators: List[BaseEstimator]):
+
+    estimates = [[] for _ in estimators]
+    while len(estimates[0]) < num_estimates:
         ind_row, ind_col = anchor_matrix.anchor_sub_matrix(
             D, i, j, biclique_search=biclique_search)
         x, q = Y[ind_row, j], Y[i, ind_col]
         S = Y[np.ix_(ind_row, ind_col)]  # create submatrix
-        est = estimator.predict(S, x, q, ind_row, ind_col)
-        estimates.append(est)
-    return np.mean(estimates)
-=======
-def general_snn_ij(D, Y, i, j, num_estimates, biclique_search, estimator: BaseEstimator, multiest = []):
-    if len(multiest) == 0:
-        estimates = []
-        while len(estimates) < num_estimates:
-            ind_row, ind_col = anchor_matrix.anchor_sub_matrix(
-                D, i, j, biclique_search=biclique_search)
-            x, q = Y[ind_row, j], Y[i, ind_col]
-            S = Y[np.ix_(ind_row, ind_col)]  # create submatrix
-            est = estimator.predict(S, x, q)
-            estimates.append(est)
-        return np.mean(estimates)
-    
-    else:
-        estimates = {}
-        
-        for est in multiest:
-            estimates[est.__name__] = []
-        
-        c = 0
-        while c < num_estimates:
-            ind_row, ind_col = anchor_matrix.anchor_sub_matrix(
-                D, i, j, biclique_search=biclique_search)
-            x, q = Y[ind_row, j], Y[i, ind_col]
-            S = Y[np.ix_(ind_row, ind_col)]  # create submatrix
-            for est in multiest:
-                pred = est.predict(S, x, q)
-                estimates[est.__name__].append(pred)
-            c += 1
-        
-        for est in multiest:
-            estimates[est.__name__] = np.mean(estimates[est.__name__])
-        
-        return estimates
->>>>>>> 253f5d8b
+
+        for est_id in range(len(estimators)):
+            est = estimators[est_id].predict(S, x, q, ind_row, ind_col)
+            estimates[est_id].append(est)
+    return np.mean(estimates, axis=1)  # avg for each estimator
+
+
+def general_snn_multi_est(
+    D,
+    Y,
+    estimators: List[BaseEstimator],
+    biclique_search=anchor_matrix.biclique_find,
+    num_estimates=1,
+    min_val=None,
+    max_val=None,
+    print_progress=False,
+):
+
+    # A is 3d matrix (M, N, len(estimators))
+    A = np.repeat(Y[:, :, np.newaxis], len(estimators), axis=2)
+    for i in range(A.shape[0]):
+        if print_progress:
+            print("\r", f'{i}/{A.shape[0]}', end="")
+        for j in range(A.shape[1]):
+            if not D[i, j]:
+                A[i, j] = general_snn_multi_est_ij(
+                    D, Y, i, j, num_estimates, biclique_search, estimators)
+    if print_progress:
+        print()
+
+    # clipping
+    if min_val is not None:
+        A[A < min_val] = min_val
+    if max_val is not None:
+        A[A > max_val] = max_val
+    # return list of matrices
+    return np.moveaxis(A, 2, 0)
 
 
 def general_snn(
     D,
     Y,
+    estimator=SNNEstimator(),
     biclique_search=anchor_matrix.biclique_find,
-    estimator=SNNEstimator(),
-    multiest = [],
     num_estimates=1,
     min_val=None,
     max_val=None,
@@ -66,58 +66,6 @@
     D: boolean matrix (shape (N, M)), True if value Y[i,j] is observed
     Y: float matrix (shape (N, M))
     '''
-    if len(multiest) == 0:
-        A = Y.copy()
-        for i in range(A.shape[0]):
-            if print_progress:
-                print("\r", f'{i}/{A.shape[0]}', end="")
-            for j in range(A.shape[1]):
-                if not D[i, j]:
-                    A[i, j] = general_snn_ij(
-                        D, Y, i, j, num_estimates, biclique_search, estimator, multiest)
-        if print_progress:
-<<<<<<< HEAD
-            print("\r", f'{i+1}/{A.shape[0]}', end="")
-        for j in range(A.shape[1]):
-            if not D[i, j]:
-                A[i, j] = general_snn_ij(
-                    D, Y, i, j, num_estimates, biclique_search, estimator)
-    if print_progress:
-        print()
-=======
-            print()
-
-        # clipping
-        if min_val is not None:
-            A[A < min_val] = min_val
-        if max_val is not None:
-            A[A > max_val] = max_val
-        return A
-    
-    else:
-        A = {}
-        
-        for est in multiest:
-            A[est.__name__] = Y.copy()
-        
-        for i in range(Y.shape[0]):
-            if print_progress:
-                print("\r", f'{i}/{Y.shape[0]}', end="")
-            for j in range(Y.shape[1]):
-                if not D[i, j]:
-                    results = general_snn_ij(
-                        D, Y, i, j, num_estimates, biclique_search, estimator, multiest)
-                    for est in multiest:
-                        A[est.__name__][i,j] = results[est.__name__]
-        if print_progress:
-            print()
-
-        # clipping
-        for est in multiest:
-            if min_val is not None:
-                A[est.__name__][A[est.__name__] < min_val] = min_val
-            if max_val is not None:
-                A[est.__name__][A[est.__name__] > max_val] = max_val
-        return A
->>>>>>> 253f5d8b
-
+    A_3d = general_snn_multi_est(D, Y, [estimator], biclique_search,
+                                 num_estimates, min_val, max_val, print_progress)
+    return A_3d[0]